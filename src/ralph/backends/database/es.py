--- conflicted
+++ resolved
@@ -154,7 +154,6 @@
         if params.statementId:
             es_query_filters += [{"term": {"_id": params.statementId}}]
 
-<<<<<<< HEAD
         if params.agent.mbox:
             es_query_filters += [{"term": {"actor.mbox.keyword": params.agent.mbox}}]
 
@@ -167,30 +166,6 @@
         if params.agent.account__name:
             es_query_filters += [{"term": {"actor.account.name.keyword": params.agent.account__name}}]
             es_query_filters += [{"term": {"actor.account.homePage.keyword": params.agent.account__homePage}}]
-=======
-        if params.agent__mbox:
-            es_query_filters += [{"term": {"actor.mbox.keyword": params.agent__mbox}}]
-
-        if params.agent__mbox_sha1sum:
-            es_query_filters += [
-                {"term": {"actor.mbox_sha1sum.keyword": params.agent__mbox_sha1sum}}
-            ]
-
-        if params.agent__openid:
-            es_query_filters += [
-                {"term": {"actor.openid.keyword": params.agent__openid}}
-            ]
-
-        if params.agent__account__name:
-            es_query_filters += [
-                {"term": {"actor.account.name.keyword": params.agent__account__name}},
-                {
-                    "term": {
-                        "actor.account.homePage.keyword": params.agent__account__home_page  # pylint: disable=line-too-long # noqa: E501
-                    }
-                },
-            ]
->>>>>>> 1991b565
 
         if params.verb:
             es_query_filters += [{"term": {"verb.id.keyword": params.verb}}]
