"""API routes related to statements."""

import json
import logging
from datetime import datetime
from typing import List, Literal, Optional, Union
from urllib.parse import ParseResult, urlencode
from uuid import UUID, uuid4

from fastapi import (
    APIRouter,
    BackgroundTasks,
    Depends,
    HTTPException,
    Query,
    Request,
    status,
)
from pydantic import parse_raw_as
from pydantic.types import Json

from pydantic import parse_obj_as
from pydantic.types import Json

from ralph.api.forwarding import forward_xapi_statements, get_active_xapi_forwardings
from ralph.backends.database.base import BaseDatabase, StatementParameters, AgentParameters
from ralph.conf import settings
from ralph.exceptions import BackendException, BadFormatException
from ralph.models.xapi.fields.actors import (
    AccountActorField,
    AgentActorField,
    MboxActorField,
    MboxSha1SumActorField,
    OpenIdActorField,
)

from ..auth import authenticated_user
from ..models import ErrorDetail, LaxStatement
from ralph.models.xapi.fields.actors import AgentActorField, MboxActorField, MboxSha1SumActorField, OpenIdActorField, AccountActorField
# TODO: change MboxActorField to MboxAgentField or equivalent when new syntax is merged

logger = logging.getLogger(__name__)

router = APIRouter(
    prefix="/xAPI/statements",
    dependencies=[Depends(authenticated_user)],
)


DATABASE_CLIENT: BaseDatabase = getattr(
    settings.BACKENDS.DATABASE, settings.RUNSERVER_BACKEND.upper()
).get_instance()

POST_PUT_RESPONSES = {
    400: {
        "model": ErrorDetail,
        "description": "The request was invalid.",
    },
    409: {
        "model": ErrorDetail,
        "description": "Statements had a conflict with existing statements.",
    },
}


@router.get("")
@router.get("/")
# pylint: disable=too-many-arguments, too-many-locals
async def get(
    request: Request,
    ###
    # Query string parameters defined by the LRS specification
    ###
    # pylint: disable=invalid-name
    statementId: Optional[str] = Query(None, description="Id of Statement to fetch"),
    # pylint: disable=invalid-name, unused-argument
    voidedStatementId: Optional[str] = Query(
        None, description="**Not implemented** Id of voided Statement to fetch"
    ),
<<<<<<< HEAD
    # NB: AgentField, which is the specific type expected, is not valid as a query param
=======
>>>>>>> 1991b565
    agent: Optional[Json] = Query(
        None,
        description=(
            "Filter, only return Statements for which the specified "
            "Agent or Group is the Actor or Object of the Statement"
        ),
    ),
    verb: Optional[str] = Query(
        None,
        description="Filter, only return Statements matching the specified Verb id",
    ),
    activity: Optional[str] = Query(
        None,
        description=(
            "Filter, only return Statements for which the Object "
            "of the Statement is an Activity with the specified id"
        ),
    ),
    # pylint: disable=unused-argument
    registration: Optional[UUID] = Query(
        None,
        description=(
            "**Not implemented** "
            "Filter, only return Statements matching the specified registration id"
        ),
    ),
    # pylint: disable=unused-argument
    related_activities: Optional[bool] = Query(
        False,
        description=(
            "**Not implemented** "
            "Apply the Activity filter broadly. Include Statements for which "
            "the Object, any of the context Activities, or any of those properties "
            "in a contained SubStatement match the Activity parameter, "
            "instead of that parameter's normal behaviour"
        ),
    ),
    # pylint: disable=unused-argument
    related_agents: Optional[bool] = Query(
        False,
        description=(
            "**Not implemented** "
            "Apply the Agent filter broadly. Include Statements for which "
            "the Actor, Object, Authority, Instructor, Team, or any of these "
            "properties in a contained SubStatement match the Agent parameter, "
            "instead of that parameter's normal behaviour."
        ),
    ),
    since: Optional[datetime] = Query(
        None,
        description=(
            "Only Statements stored since the "
            "specified Timestamp (exclusive) are returned"
        ),
    ),
    until: Optional[datetime] = Query(
        None,
        description=(
            "Only Statements stored at or "
            "before the specified Timestamp are returned"
        ),
    ),
    limit: Optional[int] = Query(
        settings.RUNSERVER_MAX_SEARCH_HITS_COUNT,
        description=(
            "Maximum number of Statements to return. "
            "0 indicates return the maximum the server will allow"
        ),
    ),
    # pylint: disable=unused-argument, redefined-builtin
    format: Optional[Literal["ids", "exact", "canonical"]] = Query(
        "exact",
        description=(
            "**Not implemented** "
            'If "ids", only include minimum information necessary in Agent, Activity, '
            "Verb and Group Objects to identify them. For Anonymous Groups this means "
            "including the minimum information needed to identify each member. "
            'If "exact", return Agent, Activity, Verb and Group Objects populated '
            "exactly as they were when the Statement was received. An LRS requesting "
            "Statements for the purpose of importing them would use a format of "
            '"exact" in order to maintain Statement Immutability. '
            'If "canonical", return Activity Objects and Verbs populated with the '
            "canonical definition of the Activity Objects and Display of the Verbs "
            "as determined by the LRS, after applying the language filtering process "
            "defined below, and return the original Agent and Group Objects "
            'as in "exact" mode.'
        ),
    ),
    # pylint: disable=unused-argument
    attachments: Optional[bool] = Query(
        False,
        description=(
            "**Not implemented** "
            'If "true", the LRS uses the multipart response format and includes '
            'all attachments as described previously. If "false", the LRS sends '
            "the prescribed response with Content-Type application/json and "
            "does not send attachment data."
        ),
    ),
    ascending: Optional[bool] = Query(
        False, description='If "true", return results in ascending order of stored time'
    ),
    ###
    # Private use query string parameters
    ###
    search_after: Optional[str] = Query(
        None,
        description=(
            "Sorting data to allow pagination through large number of search results. "
            "NB: for internal use, not part of the LRS specification."
        ),
    ),
    pit_id: Optional[str] = Query(
        None,
        description=(
            "Point-in-time ID to ensure consistency of search requests through "
            "multiple pages."
            "NB: for internal use, not part of the LRS specification."
        ),
    ),
):
    """Fetches a single xAPI Statement or multiple xAPI Statements.

    LRS Specification:
    https://github.com/adlnet/xAPI-Spec/blob/1.0.3/xAPI-Communication.md#213-get-statements
    """
    # Make sure the limit does not go above max from settings
    limit = min(limit, settings.RUNSERVER_MAX_SEARCH_HITS_COUNT)

    # 400 Bad Request for requests using both `statementId` and `voidedStatementId`
    if (statementId is not None) and (voidedStatementId is not None):
        raise HTTPException(
            status_code=status.HTTP_400_BAD_REQUEST,
            detail=(
                "Query parameters cannot include both `statementId`"
                "and `voidedStatementId`"
            ),
        )

    # 400 Bad Request for any request containing `statementId` or
    # `voidedStatementId` and any other parameter besides `attachments` or `format`.
    # NB: `limit` and `ascending` are not handled to simplify implementation, and as it
    # has no incidence on UX, when fetching a single statement
    excluded_params = [
        agent,
        verb,
        activity,
        registration,
        related_activities,
        related_agents,
        since,
        until,
    ]
    # NB: bool(param) relies on all defaults being None, 0, or False
    if (statementId or voidedStatementId) and any(
        bool(param) for param in excluded_params
    ):
        raise HTTPException(
            status_code=status.HTTP_400_BAD_REQUEST,
            detail=(
                "Querying by id only accepts `attachments` and `format` as extra"
                "parameters"
            ),
        )

    # Parse the agent parameter (JSON) into multiple string parameters
    query_params = dict(request.query_params)
<<<<<<< HEAD
    if query_params.get('agent') is not None:
        # Transform agent to `dict` as FastAPI cannot parse JSON (seen as string)
        agent = parse_obj_as(AgentActorField, json.loads(query_params['agent']))

        agent_query_params = dict()
        if isinstance(agent, MboxActorField):
            agent_query_params['mbox'] = agent.mbox
        elif isinstance(agent, MboxSha1SumActorField):
            agent_query_params['mbox_sha1sum'] = agent.mbox_sha1sum
        elif isinstance(agent, OpenIdActorField):
            agent_query_params['openid'] = agent.openid
        elif isinstance(agent, AccountActorField):
            agent_query_params['account__name'] =  agent.account.name
            agent_query_params['account__homePage'] =  agent.account.homePage
        
        # Overwrite `agent` field
        query_params['agent'] = AgentParameters(**agent_query_params)

=======
    if query_params.get("agent") is not None:
        # Transform agent to `dict` as FastAPI cannot parse JSON (seen as string)
        agent = parse_raw_as(AgentActorField, query_params["agent"])

        query_params.pop("agent")

        if isinstance(agent, MboxActorField):
            query_params["agent__mbox"] = agent.mbox
        elif isinstance(agent, MboxSha1SumActorField):
            query_params["agent__mbox_sha1sum"] = agent.mbox_sha1sum
        elif isinstance(agent, OpenIdActorField):
            query_params["agent__openid"] = agent.openid
        elif isinstance(agent, AccountActorField):
            query_params["agent__account__name"] = agent.account.name
            query_params["agent__account__home_page"] = agent.account.homePage
>>>>>>> 1991b565

    # Query Database
    try:
        query_result = DATABASE_CLIENT.query_statements(
            StatementParameters(**{**query_params, "limit": limit})
        )
    except BackendException as error:
        raise HTTPException(
            status_code=status.HTTP_500_INTERNAL_SERVER_ERROR,
            detail="xAPI statements query failed",
        ) from error


    # Prepare the link to get the next page of the request, while preserving the
    # consistency of search results.
    # NB: There is an unhandled edge case where the total number of results is
    # exactly a multiple of the "limit", in which case we'll offer an extra page
    # with 0 results.
    response = {}
    if len(query_result.statements) == limit:
        # Search after relies on sorting info located in the last hit
        path = request.url.path
        query = dict(request.query_params)

        query.update(
            {
                "pit_id": query_result.pit_id,
                "search_after": query_result.search_after,
            }
        )

        response.update(
            {
                "more": ParseResult(
                    scheme="",
                    netloc="",
                    path=path,
                    params="",
                    query=urlencode(query),
                    fragment="",
                ).geturl(),
            }
        )

    return {**response, "statements": query_result.statements}


@router.put("/", responses=POST_PUT_RESPONSES, status_code=status.HTTP_204_NO_CONTENT)
@router.put("", responses=POST_PUT_RESPONSES, status_code=status.HTTP_204_NO_CONTENT)
# pylint: disable=unused-argument
async def put(
    # pylint: disable=invalid-name
    statementId: str,
    statement: LaxStatement,
    background_tasks: BackgroundTasks,
):
    """Stores a single statement as a single member of a set.

    LRS Specification:
    https://github.com/adlnet/xAPI-Spec/blob/1.0.3/xAPI-Communication.md#211-put-statements
    """
    statement_dict = {statementId: statement.dict(exclude_unset=True)}

    # Force the UUID id in the statement to string, make sure it matches the
    # statementId given in the URL.
    statement_dict[statementId]["id"] = str(statement_dict[statementId]["id"])

    if not statementId == statement_dict[statementId]["id"]:
        raise HTTPException(
            status_code=status.HTTP_400_BAD_REQUEST,
            detail="xAPI statement id does not match given statementId",
        )

    if get_active_xapi_forwardings():
        background_tasks.add_task(
            forward_xapi_statements, list(statement_dict.values())
        )

    try:
        statements_ids_result = DATABASE_CLIENT.query_statements_by_ids([statementId])
    except BackendException as error:
        raise HTTPException(
            status_code=status.HTTP_500_INTERNAL_SERVER_ERROR,
            detail="xAPI statements query failed",
        ) from error

    if len(statements_ids_result) > 0:
        # NB: LRS specification calls for performing a deep comparison of incoming
        # statements and existing statements with the same ID.
        # This seems too costly for performance and was not implemented for this POC.
        raise HTTPException(
            status_code=status.HTTP_409_CONFLICT,
            detail="Statement already exists with the same ID",
        )

    # For valid requests, perform the bulk indexing of all incoming statements
    try:
        success_count = DATABASE_CLIENT.put(
            statement_dict.values(), ignore_errors=False
        )
    except (BackendException, BadFormatException) as exc:
        logger.error("Failed to index submitted statement")
        raise HTTPException(
            status_code=status.HTTP_500_INTERNAL_SERVER_ERROR,
            detail="Statement indexation failed",
        ) from exc

    logger.info("Indexed %d statements with success", success_count)


@router.post("/", responses=POST_PUT_RESPONSES)
@router.post("", responses=POST_PUT_RESPONSES)
async def post(
    statements: Union[LaxStatement, List[LaxStatement]],
    background_tasks: BackgroundTasks,
):
    """Stores a set of statements (or a single statement as a single member of a set).

    NB: at this time, using POST to make a GET request, is not supported.
    LRS Specification:
    https://github.com/adlnet/xAPI-Spec/blob/1.0.3/xAPI-Communication.md#212-post-statements
    """
    # As we accept both a single statement as a dict, and multiple statements as a list,
    # we need to normalize the data into a list in all cases before we can process it.
    if not isinstance(statements, list):
        statements = [statements]

    # The statements dict has multiple functions:
    # - generate IDs for statements that are missing them;
    # - use the list of keys to perform validations and as a final return value;
    # - provide an iterable containing both the statements and generated IDs for bulk.
    statements_dict = {}
    for statement in map(lambda x: x.dict(exclude_unset=True), statements):
        statement_id = str(statement.get("id", uuid4()))
        statement["id"] = statement_id
        statements_dict[statement_id] = statement

    # Requests with duplicate statement IDs are considered invalid
    # statements_ids were deduplicated by the dict, statements list was not
    statements_ids = list(statements_dict.keys())
    if len(statements) != len(statements_ids):
        raise HTTPException(
            status_code=status.HTTP_400_BAD_REQUEST,
            detail="Duplicate statement IDs in the list of statements",
        )

    if get_active_xapi_forwardings():
        background_tasks.add_task(
            forward_xapi_statements, list(statements_dict.values())
        )

    try:
        statements_ids_result = DATABASE_CLIENT.query_statements_by_ids(statements_ids)
    except BackendException as error:
        raise HTTPException(
            status_code=status.HTTP_500_INTERNAL_SERVER_ERROR,
            detail="xAPI statements query failed",
        ) from error

    if len(statements_ids_result) > 0:
        # NB: LRS specification calls for performing a deep comparison of incoming
        # statements and existing statements with the same ID.
        # This seems too costly for performance and was not implemented for this POC.
        raise HTTPException(
            status_code=status.HTTP_409_CONFLICT,
            detail="Statements already exist with the same ID",
        )

    # For valid requests, perform the bulk indexing of all incoming statements
    try:
        success_count = DATABASE_CLIENT.put(
            statements_dict.values(), ignore_errors=False
        )
    except (BackendException, BadFormatException) as exc:
        logger.error("Failed to index submitted statements")
        raise HTTPException(
            status_code=status.HTTP_500_INTERNAL_SERVER_ERROR,
            detail="Statements bulk indexation failed",
        ) from exc

    logger.info("Indexed %d statements with success", success_count)

    return statements_ids<|MERGE_RESOLUTION|>--- conflicted
+++ resolved
@@ -77,10 +77,8 @@
     voidedStatementId: Optional[str] = Query(
         None, description="**Not implemented** Id of voided Statement to fetch"
     ),
-<<<<<<< HEAD
+
     # NB: AgentField, which is the specific type expected, is not valid as a query param
-=======
->>>>>>> 1991b565
     agent: Optional[Json] = Query(
         None,
         description=(
@@ -248,7 +246,7 @@
 
     # Parse the agent parameter (JSON) into multiple string parameters
     query_params = dict(request.query_params)
-<<<<<<< HEAD
+
     if query_params.get('agent') is not None:
         # Transform agent to `dict` as FastAPI cannot parse JSON (seen as string)
         agent = parse_obj_as(AgentActorField, json.loads(query_params['agent']))
@@ -267,24 +265,6 @@
         # Overwrite `agent` field
         query_params['agent'] = AgentParameters(**agent_query_params)
 
-=======
-    if query_params.get("agent") is not None:
-        # Transform agent to `dict` as FastAPI cannot parse JSON (seen as string)
-        agent = parse_raw_as(AgentActorField, query_params["agent"])
-
-        query_params.pop("agent")
-
-        if isinstance(agent, MboxActorField):
-            query_params["agent__mbox"] = agent.mbox
-        elif isinstance(agent, MboxSha1SumActorField):
-            query_params["agent__mbox_sha1sum"] = agent.mbox_sha1sum
-        elif isinstance(agent, OpenIdActorField):
-            query_params["agent__openid"] = agent.openid
-        elif isinstance(agent, AccountActorField):
-            query_params["agent__account__name"] = agent.account.name
-            query_params["agent__account__home_page"] = agent.account.homePage
->>>>>>> 1991b565
-
     # Query Database
     try:
         query_result = DATABASE_CLIENT.query_statements(
